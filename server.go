package main

import (
	"bytes"
	"crypto/sha1"
	"encoding/gob"
	"encoding/hex"
	"encoding/json"
	"fmt"
	"io"
	"log"
	"net"
	"net/http"
	"os"
	"path/filepath"
	"strings"
	"sync"
	"time"

	"github.com/anthdm/foreverstore/p2p"
	"github.com/anthdm/foreverstore/shared"
)

type FileServerOpts struct {
	ListenAddr        string
	EncKey            []byte
	StorageRoot       string
	PathTransformFunc func(string) PathKey
	Transport         p2p.Transport
	TrackerAddr       string
	BootstrapNodes    []string
}

type FileServer struct {
	opts             FileServerOpts
	peers            map[string]p2p.Peer
	store            *Store
	quitch           chan struct{}
	mu               sync.RWMutex
	responseHandlers []func(p2p.Message)
	activeFiles      map[string]*shared.Metadata // fileID -> metadata of actively shared files
	activeFilesMu    sync.RWMutex
}

func makeServer(listenAddr, bootstrapNode string) *FileServer {
	tcpOpts := p2p.TCPTransportOpts{
		ListenAddr:    listenAddr,
		HandshakeFunc: p2p.NOPHandshakeFunc,
		Decoder:       p2p.DefaultDecoder{},
	}

	transport := p2p.NewTCPTransport(tcpOpts)

	opts := FileServerOpts{
		ListenAddr:        listenAddr,
		StorageRoot:       "shared_files",
		PathTransformFunc: DefaultPathTransformFunc,
		Transport:         transport,
		BootstrapNodes:    []string{bootstrapNode},
	}

	server := &FileServer{
		opts:          opts,
		store:         NewStore(StoreOpts{Root: opts.StorageRoot, PathTransformFunc: opts.PathTransformFunc}),
		quitch:        make(chan struct{}),
		peers:         make(map[string]p2p.Peer),
		activeFiles:   make(map[string]*shared.Metadata),
		activeFilesMu: sync.RWMutex{},
	}
	transport.SetOnPeer(server.onPeer)
	return server
}

func isPrivateIP(ip net.IP) bool {
	privateCIDRs := []string{
		"10.0.0.0/8",
		"172.16.0.0/12",
		"192.168.0.0/16",
	}
	for _, cidr := range privateCIDRs {
		_, subnet, _ := net.ParseCIDR(cidr)
		if subnet.Contains(ip) {
			return true
		}
	}
	return ip.IsLoopback()
}

func filterPeerList(peerList []string) []string {
	var filtered []string
	for _, peer := range peerList {
		addresses := strings.Split(peer, "|")
		for _, addr := range addresses {
			host, _, err := net.SplitHostPort(addr)
			if err != nil {
				continue
			}
			ip := net.ParseIP(host)
			if ip != nil && !isPrivateIP(ip) {
				filtered = append(filtered, addr)
			}
		}
	}
	if len(filtered) == 0 {
		log.Printf("Warning: No public IP peers found, falling back to all peers")
		return peerList // fallback to all peers
	}
	return filtered
}

// Determines the peer's full address, combining the detected IP with the listening port
func getPeerAddress(listenAddr string) (string, error) {
	// Get both public and local IPs
	publicIP, err := shared.GetPublicIP()
	if err != nil {
		return "", fmt.Errorf("failed to get public IP: %v", err)
	}

	localIP, err := shared.GetLocalIP()
	if err != nil {
		return "", fmt.Errorf("failed to get local IP: %v", err)
	}

	// Extract port from listen address
	port := listenAddr
	if strings.HasPrefix(port, ":") {
		port = port[1:]
	}

	// Return both addresses in a format that peers can use
	return fmt.Sprintf("%s:%s|%s:%s", publicIP, port, localIP, port), nil
}

// func getPeerAddress(port string) (string, error) {
// 	// For local development, always use localhost
// 	if strings.HasPrefix(port, ":") {
// 		port = port[1:]
// 	}
// 	return fmt.Sprintf("localhost:%s", port), nil
// }

// New function to refresh peer list from tracker
// Replace the existing refreshPeers function
func (s *FileServer) refreshPeers(fileID string) error {
<<<<<<< HEAD
	url := fmt.Sprintf("%s/peers?file_id=%s", s.opts.TrackerAddr, fileID)
	resp, err := http.Get(url)
	if err != nil {
		return fmt.Errorf("failed to get peers from tracker: %v", err)
	}
	defer resp.Body.Close()

	if resp.StatusCode != http.StatusOK {
		body, _ := io.ReadAll(resp.Body)
		return fmt.Errorf("tracker returned error: %s", string(body))
	}

	var peerList []string
	if err := json.NewDecoder(resp.Body).Decode(&peerList); err != nil {
		return fmt.Errorf("failed to decode peer list: %v", err)
	}

	if len(peerList) == 0 {
		return fmt.Errorf("no active peers are currently sharing file %s", fileID)
	}

	log.Printf("Received peer list from tracker: %v", peerList)

	// Reset existing peer connections
	s.mu.Lock()
	s.peers = make(map[string]p2p.Peer)
	s.mu.Unlock()

	// Create a wait group to track connection attempts
	var wg sync.WaitGroup
	successChan := make(chan bool, len(peerList))

	for _, peerAddr := range peerList {
		addresses := strings.Split(peerAddr, "|")
		for _, addr := range addresses {
			if addr == s.opts.ListenAddr {
				continue
			}

			wg.Add(1)
			go func(addr string) {
				defer wg.Done()

				if err := s.opts.Transport.Dial(addr); err != nil {
					log.Printf("Failed to connect to peer %s: %v", addr, err)
					return
				}

				// Wait briefly for the connection to be established
				time.Sleep(time.Second)

				s.mu.RLock()
				_, connected := s.peers[addr]
				s.mu.RUnlock()

				if connected {
					successChan <- true
				}
			}(addr)
		}
	}

	// Wait for all connection attempts with timeout
	go func() {
		wg.Wait()
		close(successChan)
	}()

	// Wait for at least one successful connection or timeout
	timer := time.NewTimer(10 * time.Second)
	defer timer.Stop()

	select {
	case _, ok := <-successChan:
		if ok {
			return nil
		}
		return fmt.Errorf("failed to connect to any peers")
	case <-timer.C:
		return fmt.Errorf("timeout waiting for peer connections")
	}
=======
	return s.connectToAllPeers(fileID)
>>>>>>> 3a86ce72
}

func (s *FileServer) Start() error {
	log.Printf("Starting server on %s", s.opts.ListenAddr)

	// Start consuming RPC messages in a separate goroutine
	go s.consumeRPCMessages()

	if err := s.opts.Transport.ListenAndAccept(); err != nil {
		return err
	}

	s.bootstrapNetwork()
	return nil
}

// New method to consume RPC messages
func (s *FileServer) consumeRPCMessages() {
	for rpc := range s.opts.Transport.Consume() {
		// Handle the RPC message
		if err := s.handleRPCMessage(rpc); err != nil {
			log.Printf("Error handling RPC message: %v", err)
		}
	}
}

func (s *FileServer) downloadChunk(fileID string, chunkIndex, chunkSize int, outputFile *os.File) error {
	maxRetries := 3
	var lastErr error

	for attempt := 0; attempt < maxRetries; attempt++ {
<<<<<<< HEAD
		if attempt > 0 {
			log.Printf("Retrying chunk %d download (attempt %d/%d)", chunkIndex, attempt+1, maxRetries)
			time.Sleep(time.Second * time.Duration(attempt+1))
		}

		// Get current list of peers and shuffle them
=======
		// Get current list of peers and shuffle them for load balancing
>>>>>>> 3a86ce72
		s.mu.RLock()
		peers := make([]p2p.Peer, 0, len(s.peers))
		for _, peer := range s.peers {
			peers = append(peers, peer)
		}
		s.mu.RUnlock()

		if len(peers) == 0 {
			// Try to refresh peers if none available
			if err := s.refreshPeers(fileID); err != nil {
				lastErr = fmt.Errorf("failed to refresh peers: %v", err)
				continue
			}
			s.mu.RLock()
			for _, peer := range s.peers {
				peers = append(peers, peer)
			}
			s.mu.RUnlock()
			if len(peers) == 0 {
				lastErr = fmt.Errorf("no peers available for file %s", fileID)
				continue
			}
		}

		// Try each peer until successful
		for _, peer := range peers {
<<<<<<< HEAD
			data, err := s.downloadChunkFromPeer(peer, fileID, chunkIndex, chunkSize)
			if err != nil {
				log.Printf("Failed to download chunk %d from peer %s: %v", chunkIndex, peer.RemoteAddr(), err)
=======
			responseChan := make(chan p2p.MessageChunkResponse, 1)
			errChan := make(chan error, 1)
			done := make(chan struct{})

			// Set up response handler
			s.mu.Lock()
			s.responseHandlers = append(s.responseHandlers, func(msg p2p.Message) {
				select {
				case <-done:
					return
				default:
				}

				if msg.Type != p2p.MessageTypeChunkResponse {
					return
				}

				var resp p2p.MessageChunkResponse
				switch payload := msg.Payload.(type) {
				case p2p.MessageChunkResponse:
					resp = payload
				case *p2p.MessageChunkResponse:
					resp = *payload
				default:
					select {
					case errChan <- fmt.Errorf("invalid payload type: %T", msg.Payload):
					default:
					}
					return
				}

				if resp.FileID != fileID || resp.Chunk != chunkIndex {
					return
				}

				select {
				case responseChan <- resp:
				default:
				}
			})
			s.mu.Unlock()

			// Send request
			msg := p2p.NewChunkRequestMessage(fileID, chunkIndex)
			var buf bytes.Buffer
			if err := gob.NewEncoder(&buf).Encode(msg); err != nil {
				close(done)
>>>>>>> 3a86ce72
				continue
			}

			// Verify chunk size
			if len(data) > chunkSize {
				log.Printf("Received oversized chunk %d from peer %s: %d > %d", chunkIndex, peer.RemoteAddr(), len(data), chunkSize)
				continue
			}

			// Write chunk to file
			if err := writeAndVerifyChunk(data, outputFile, chunkIndex, chunkSize); err != nil {
				log.Printf("Failed to write chunk %d: %v", chunkIndex, err)
				continue
			}

			return nil
		}
	}

	return fmt.Errorf("failed to download chunk after %d attempts: %v", maxRetries, lastErr)
}

func (s *FileServer) downloadChunkFromPeer(peer p2p.Peer, fileID string, chunkIndex, chunkSize int) ([]byte, error) {
	// Create response channels
	responseChan := make(chan []byte, 1)
	errChan := make(chan error, 1)
	done := make(chan struct{})
	defer close(done)

	// Set up response handler
	s.mu.Lock()
	handlerIndex := len(s.responseHandlers)
	s.responseHandlers = append(s.responseHandlers, func(msg p2p.Message) {
		select {
		case <-done:
			return
		default:
		}

		if msg.Type != p2p.MessageTypeChunkResponse {
			return
		}

		var resp p2p.MessageChunkResponse
		switch payload := msg.Payload.(type) {
		case p2p.MessageChunkResponse:
			resp = payload
		case *p2p.MessageChunkResponse:
			resp = *payload
		default:
			errChan <- fmt.Errorf("invalid payload type: %T", msg.Payload)
			return
		}

		if resp.FileID != fileID || resp.Chunk != chunkIndex {
			return
		}

		select {
		case responseChan <- resp.Data:
		default:
		}
	})
	s.mu.Unlock()

	// Clean up handler when we're done
	defer func() {
		s.mu.Lock()
		if handlerIndex < len(s.responseHandlers) {
			s.responseHandlers = append(s.responseHandlers[:handlerIndex], s.responseHandlers[handlerIndex+1:]...)
		}
		s.mu.Unlock()
	}()

	// Send request
	msg := p2p.NewChunkRequestMessage(fileID, chunkIndex)
	var buf bytes.Buffer
	if err := gob.NewEncoder(&buf).Encode(msg); err != nil {
		return nil, err
	}

	if err := peer.Send(buf.Bytes()); err != nil {
		return nil, fmt.Errorf("failed to send request: %v", err)
	}

	// Wait for response with timeout
	timeout := 30 * time.Second
	if chunkSize > 16*1024*1024 {
		timeout = time.Duration(chunkSize/(2*1024*1024)) * time.Second
	}

	select {
	case data := <-responseChan:
		return data, nil
	case err := <-errChan:
		return nil, err
	case <-time.After(timeout):
		return nil, fmt.Errorf("timeout waiting for response")
	}
}

func writeAndVerifyChunk(data []byte, output *os.File, chunkIndex, chunkSize int) error {
	startOffset := int64(chunkIndex * chunkSize)

	// Calculate padded data if this is the last chunk
	paddedData := data
	if len(data) < chunkSize {
		paddedData = make([]byte, chunkSize)
		copy(paddedData, data)
	}

	// Write chunk with retry
	for retries := 0; retries < 3; retries++ {
		written, err := output.WriteAt(paddedData, startOffset)
		if err != nil {
			if retries < 2 {
				time.Sleep(time.Duration(retries+1) * 100 * time.Millisecond)
				continue
			}
			return fmt.Errorf("write error: %v", err)
		}

		if written != len(paddedData) {
			if retries < 2 {
				continue
			}
			return fmt.Errorf("incomplete write: %d of %d bytes", written, len(paddedData))
		}

		// Verify written data
		verifyBuf := make([]byte, len(paddedData))
		n, err := output.ReadAt(verifyBuf, startOffset)
		if err != nil || n != len(paddedData) {
			if retries < 2 {
				continue
			}
			return fmt.Errorf("verification read failed: %v", err)
		}

		if !bytes.Equal(verifyBuf, paddedData) {
			if retries < 2 {
				continue
			}
			return fmt.Errorf("verification mismatch")
		}

		return nil
	}

	return fmt.Errorf("failed to write and verify chunk after retries")
}

// New method to handle RPC messages
func (s *FileServer) handleRPCMessage(rpc p2p.RPC) error {
	// Decode the basic message structure
	var msg p2p.Message
	decoder := gob.NewDecoder(bytes.NewReader(rpc.Payload))
	if err := decoder.Decode(&msg); err != nil {
		return fmt.Errorf("decode error: %v", err)
	}

	// Get peer information
	normalizedAddr := p2p.NormalizeAddress(rpc.From)
	s.mu.RLock()
	peer, exists := s.peers[normalizedAddr]
	s.mu.RUnlock()

	if !exists {
		return fmt.Errorf("unknown peer: %s", rpc.From)
	}

	switch msg.Type {
	case p2p.MessageTypeChunkRequest:
		// Try both pointer and value type assertions
		switch req := msg.Payload.(type) {
		case p2p.MessageChunkRequest:
			return s.handleChunkRequest(peer, req)
		case *p2p.MessageChunkRequest:
			return s.handleChunkRequest(peer, *req)
		default:
			return fmt.Errorf("invalid chunk request payload type: %T", msg.Payload)
		}

	case p2p.MessageTypeChunkResponse:
		s.mu.RLock()
		for _, handler := range s.responseHandlers {
			handler(msg)
		}
		s.mu.RUnlock()
		return nil

	default:
		return fmt.Errorf("unknown message type: %s", msg.Type)
	}
}

// Add a helper method to list current peers (for debugging)
func (s *FileServer) listPeers() []string {
	s.mu.RLock()
	defer s.mu.RUnlock()
	peers := make([]string, 0, len(s.peers))
	for addr := range s.peers {
		peers = append(peers, addr)
	}
	return peers
}

func (s *FileServer) connectToAllPeers(fileID string) error {
	url := fmt.Sprintf("%s/peers?file_id=%s", s.opts.TrackerAddr, fileID)
	resp, err := http.Get(url)
	if err != nil {
		return fmt.Errorf("failed to get peers from tracker: %v", err)
	}
	defer resp.Body.Close()

	if resp.StatusCode != http.StatusOK {
		body, _ := io.ReadAll(resp.Body)
		return fmt.Errorf("tracker returned error: %s", string(body))
	}

	var peerList []string
	if err := json.NewDecoder(resp.Body).Decode(&peerList); err != nil {
		return fmt.Errorf("failed to decode peer list: %v", err)
	}

	if len(peerList) == 0 {
		return fmt.Errorf("no peers are currently sharing file %s", fileID)
	}

	// Filter peer list to avoid connecting to private IPs when not needed
	peerList = filterPeerList(peerList)

	log.Printf("Received %d peers from tracker", len(peerList))

	// Create a wait group to track connection attempts
	var wg sync.WaitGroup
	connectionsMade := 0
	var connectionsMutex sync.Mutex

	// Get own address to avoid connecting to self
	myAddr := s.opts.ListenAddr
	if strings.HasPrefix(myAddr, ":") {
		myAddr = "localhost" + myAddr
	}

	// Connect to each peer in parallel
	for _, peerAddr := range peerList {
		addresses := strings.Split(peerAddr, "|")
		for _, addr := range addresses {
			if addr == myAddr {
				log.Printf("Skipping own address: %s", addr)
				continue
			}

			// Check if we're already connected to this peer
			s.mu.RLock()
			_, alreadyConnected := s.peers[addr]
			s.mu.RUnlock()

			if alreadyConnected {
				continue
			}

			wg.Add(1)
			go func(addr string) {
				defer wg.Done()

				log.Printf("Attempting to connect to peer: %s", addr)
				if err := s.opts.Transport.Dial(addr); err != nil {
					log.Printf("Failed to connect to peer %s: %v", addr, err)
					return
				}

				// Wait briefly for the connection to be established
				time.Sleep(time.Second)

				s.mu.RLock()
				_, connected := s.peers[addr]
				s.mu.RUnlock()

				if connected {
					log.Printf("Successfully connected to peer: %s", addr)
					connectionsMutex.Lock()
					connectionsMade++
					connectionsMutex.Unlock()
				}
			}(addr)
		}
	}

	// Wait for all connection attempts
	wg.Wait()

	connectionsMutex.Lock()
	numConnections := connectionsMade
	connectionsMutex.Unlock()

	if numConnections == 0 {
		return fmt.Errorf("failed to establish any peer connections")
	}

	log.Printf("Connected to %d peers for file %s", numConnections, fileID)
	return nil
}

func (s *FileServer) onPeer(peer p2p.Peer) error {
	// Get the original address
	origAddr := peer.RemoteAddr().String()
	log.Printf("New peer connection from: %s", origAddr)

	// Use the same normalization function
	addr := p2p.NormalizeAddress(origAddr)

	s.mu.Lock()
	s.peers[addr] = peer
	peerCount := len(s.peers)
	s.mu.Unlock()

	log.Printf("Connected to peer %s (normalized from %s) (total peers: %d)",
		addr, origAddr, peerCount)
	return nil
}

// In server.go
func (s *FileServer) ShareFile(filePath string) error {
	fileID, err := s.generateFileID(filePath)
	if err != nil {
		return fmt.Errorf("failed to generate file ID: %v", err)
	}

	// Generate chunk hashes and total file hash
	chunkHashes, totalHash, totalSize, err := generateFileHashes(filePath, ChunkSize)
	if err != nil {
		return fmt.Errorf("failed to generate hashes: %v", err)
	}

	meta := &shared.Metadata{
		FileID:        fileID,
		NumChunks:     len(chunkHashes),
		ChunkSize:     ChunkSize,
		FileExtension: filepath.Ext(filePath),
		OriginalPath:  filePath,
		ChunkHashes:   chunkHashes,
		TotalHash:     totalHash,
		TotalSize:     totalSize,
	}

	if err := s.store.saveMetadata(meta); err != nil {
		return fmt.Errorf("failed to save metadata: %v", err)
	}

	// Add file to active files
	s.activeFilesMu.Lock()
	s.activeFiles[fileID] = meta
	s.activeFilesMu.Unlock()

	// Try to announce to tracker if configured
	if s.opts.TrackerAddr != "" {
		// Initial announcement
		if err := announceToTracker(s.opts.TrackerAddr, fileID, s.opts.ListenAddr, meta); err != nil {
			log.Printf("Warning: Failed to announce to tracker: %v", err)
			log.Printf("File will only be available for local sharing until tracker connection is restored")
		}

		// Start periodic announcements
		go func() {
			ticker := time.NewTicker(30 * time.Second)
			defer ticker.Stop()

			for {
				select {
				case <-ticker.C:
					s.activeFilesMu.RLock()
					activeMeta, isActive := s.activeFiles[fileID]
					s.activeFilesMu.RUnlock()

					if !isActive {
						log.Printf("File %s is no longer active, stopping announcements", fileID)
						return
					}

					if err := announceToTracker(s.opts.TrackerAddr, fileID, s.opts.ListenAddr, activeMeta); err != nil {
						log.Printf("Failed to re-announce file %s: %v", fileID, err)
					} else {
						log.Printf("Successfully re-announced file %s to tracker", fileID)
					}
				case <-s.quitch:
					log.Printf("Stopping announcements for file %s due to server shutdown", fileID)
					return
				}
			}
		}()
	}

	log.Printf("File %s shared with ID %s and %d chunks", filePath, fileID, len(chunkHashes))
	return nil
}

// In server.go
func (s *FileServer) StopSeedingFile(fileID string) error {
	s.activeFilesMu.Lock()
	delete(s.activeFiles, fileID)
	s.activeFilesMu.Unlock()

	// Immediately notify tracker
	if s.opts.TrackerAddr == "" {
		return fmt.Errorf("no tracker address configured")
	}

	peerAddr, err := getPeerAddress(s.opts.ListenAddr)
	if err != nil {
		return fmt.Errorf("failed to get peer address: %v", err)
	}

	// Send removal notification to tracker
	url := fmt.Sprintf("%s/remove", s.opts.TrackerAddr)
	removal := struct {
		FileID   string `json:"file_id"`
		PeerAddr string `json:"peer_addr"`
	}{
		FileID:   fileID,
		PeerAddr: peerAddr,
	}

	jsonData, err := json.Marshal(removal)
	if err != nil {
		return fmt.Errorf("failed to marshal removal data: %v", err)
	}

	resp, err := http.Post(url, "application/json", bytes.NewBuffer(jsonData))
	if err != nil {
		return fmt.Errorf("failed to notify tracker: %v", err)
	}
	defer resp.Body.Close()

	if resp.StatusCode != http.StatusOK {
		return fmt.Errorf("tracker returned error status: %d", resp.StatusCode)
	}

	return nil
}

// Add this to server.go
func (s *FileServer) Cleanup() {
	log.Printf("Starting cleanup...")

	// Get list of active files
	s.activeFilesMu.RLock()
	activeFiles := make([]string, 0, len(s.activeFiles))
	for fileID := range s.activeFiles {
		activeFiles = append(activeFiles, fileID)
	}
	s.activeFilesMu.RUnlock()

	// Stop seeding each file
	for _, fileID := range activeFiles {
		s.StopSeedingFile(fileID)
	}

	// Close the quit channel
	close(s.quitch)
}

func (s *FileServer) generateFileID(filePath string) (string, error) {
	file, err := os.Open(filePath)
	if err != nil {
		return "", err
	}
	defer file.Close()

	hash := sha1.New()
	if _, err := io.Copy(hash, file); err != nil {
		return "", err
	}

	return hex.EncodeToString(hash.Sum(nil)), nil
}

func (s *FileServer) logPeerState() {
	s.mu.RLock()
	defer s.mu.RUnlock()

	log.Printf("Current peer state:")
	for addr, peer := range s.peers {
		log.Printf("  - Peer %s (remote addr: %s)", addr, peer.RemoteAddr())
	}
}

func (s *FileServer) DownloadFile(fileID string) error {
	log.Printf("Attempting to download file with ID: %s", fileID)

	// First check if the file exists and is being shared
	url := fmt.Sprintf("%s/metadata?file_id=%s", s.opts.TrackerAddr, fileID)
	resp, err := http.Get(url)
	if err != nil {
		return fmt.Errorf("failed to connect to tracker: %v", err)
	}
	defer resp.Body.Close()

	if resp.StatusCode == http.StatusNotFound {
		return fmt.Errorf("file %s is not available for download", fileID)
	}

	var fileInfo p2p.FileInfo
	if err := json.NewDecoder(resp.Body).Decode(&fileInfo); err != nil {
		return fmt.Errorf("failed to decode file info: %v", err)
	}

	if fileInfo.NumPeers == 0 {
		return fmt.Errorf("file %s exists but no peers are currently sharing it", fileID)
	}

	// Convert FileInfo to Metadata
	meta := &shared.Metadata{
		FileID:        fileInfo.FileID,
		NumChunks:     fileInfo.NumChunks,
		ChunkSize:     fileInfo.ChunkSize,
		FileExtension: fileInfo.Extension,
		ChunkHashes:   fileInfo.ChunkHashes,
		TotalHash:     fileInfo.TotalHash,
		TotalSize:     fileInfo.TotalSize,
	}

	// Save metadata locally
	if err := s.store.saveMetadata(meta); err != nil {
		return fmt.Errorf("failed to save metadata locally: %v", err)
	}

	// Connect to all available peers, not just one
	if err := s.connectToAllPeers(fileID); err != nil {
		log.Printf("Warning: Could not connect to all peers: %v", err)
	}

	// Initialize piece manager
	pieceManager := NewPieceManager(meta.NumChunks, meta.ChunkHashes)

	// Initialize piece availability for each peer
	s.mu.RLock()
	for addr := range s.peers {
		pieces := make([]int, meta.NumChunks)
		for i := 0; i < meta.NumChunks; i++ {
			pieces[i] = i
		}
		pieceManager.UpdatePeerPieces(addr, pieces)
	}
	s.mu.RUnlock()

	outputFileName := fmt.Sprintf("downloaded_%s%s", fileID, meta.FileExtension)
	outputFile, err := os.Create(outputFileName)
	if err != nil {
		return fmt.Errorf("failed to create output file: %v", err)
	}
	defer func() {
		outputFile.Close()
		// If download failed, remove the empty file
		if fileInfo, err := os.Stat(outputFileName); err == nil && fileInfo.Size() == 0 {
			os.Remove(outputFileName)
		}
	}()

	// Create semaphore to limit concurrent downloads
	const maxConcurrent = 10
	sem := make(chan struct{}, maxConcurrent)

	// Create error channel with buffer for all pieces
	errorChan := make(chan error, meta.NumChunks)
	var wg sync.WaitGroup

	// Track completed pieces for progress reporting
	completedPieces := 0
	var progressMutex sync.Mutex

	// Record start time for progress calculations
	startTime := time.Now()

	// Progress reporting goroutine
	progressTicker := time.NewTicker(5 * time.Second)
	defer progressTicker.Stop()

	// Channel to signal worker goroutines to stop
	done := make(chan struct{})
	defer close(done)

	// Start periodic peer refresh in background
	go func() {
		refreshTicker := time.NewTicker(20 * time.Second)
		defer refreshTicker.Stop()

		for {
			select {
			case <-refreshTicker.C:
				if err := s.connectToAllPeers(fileID); err != nil {
					log.Printf("Failed to refresh peers: %v", err)
				}
			case <-done:
				return
			}
		}
	}()

	// Progress reporting goroutine
	go func() {
		for range progressTicker.C {
			progressMutex.Lock()
			currentCompleted := completedPieces
			progressMutex.Unlock()

			if currentCompleted >= meta.NumChunks {
				return
			}

			piecesPerSecond := float64(currentCompleted) / time.Since(startTime).Seconds()
			remainingPieces := meta.NumChunks - currentCompleted
			eta := float64(remainingPieces) / piecesPerSecond

			// Also log the number of connected peers
			s.mu.RLock()
			numPeers := len(s.peers)
			s.mu.RUnlock()

			log.Printf("Progress: %d/%d pieces (%.2f%%) - %.2f pieces/sec - ETA: %.1f seconds - Connected peers: %d",
				currentCompleted, meta.NumChunks,
				float64(currentCompleted)/float64(meta.NumChunks)*100,
				piecesPerSecond, eta, numPeers)
		}
	}()

	// Keep track of active download attempts
	activeDownloads := make(map[int]bool)
	var activeMutex sync.Mutex

	// Main download loop
	for !pieceManager.IsComplete() {
		// Get available peers
		s.mu.RLock()
		peerCount := len(s.peers)
		s.mu.RUnlock()

		if peerCount == 0 {
			// No peers available, try to refresh peers
			if err := s.connectToAllPeers(fileID); err != nil {
				return fmt.Errorf("all peers disconnected and failed to find new peers")
			}
			time.Sleep(5 * time.Second)
			continue
		}

		// Request more pieces than we have workers to keep the pipeline full
		requestMultiple := 2
		if peerCount > 1 {
			requestMultiple = peerCount * 2
		}
		pieces := pieceManager.GetNextPieces(maxConcurrent * requestMultiple)

		if len(pieces) == 0 {
			// Check if we have any active downloads before breaking
			activeMutex.Lock()
			activeCount := len(activeDownloads)
			activeMutex.Unlock()

			if activeCount == 0 {
				break
			}
			time.Sleep(100 * time.Millisecond)
			continue
		}

		for _, piece := range pieces {
			wg.Add(1)
			sem <- struct{}{} // Acquire semaphore

			// Mark piece as being downloaded
			activeMutex.Lock()
			activeDownloads[piece.Index] = true
			activeMutex.Unlock()

			go func(p PieceInfo) {
				defer wg.Done()
				defer func() { <-sem }() // Release semaphore
				defer func() {
					activeMutex.Lock()
					delete(activeDownloads, p.Index)
					activeMutex.Unlock()
				}()

				// Download the chunk
				err := s.downloadChunk(fileID, p.Index, meta.ChunkSize, outputFile)
				if err == nil {
					pieceManager.MarkPieceStatus(p.Index, PieceVerified)
					progressMutex.Lock()
					completedPieces++
					progressMutex.Unlock()
					return
				}

				log.Printf("Failed to download piece %d: %v", p.Index, err)
				pieceManager.MarkPieceStatus(p.Index, PieceMissing)
				select {
				case errorChan <- fmt.Errorf("failed to download piece %d: %v", p.Index, err):
				default:
				}
			}(piece)
		}
	}

	// Wait for all downloads to complete
	wg.Wait()

	// Verify the download was successful
	if !pieceManager.IsComplete() {
		return fmt.Errorf("download incomplete - some pieces could not be retrieved")
	}

	return nil
}

func (s *FileServer) verifyDownloadedFile(filePath string, expectedHash string) error {
	file, err := os.Open(filePath)
	if err != nil {
		return fmt.Errorf("failed to open downloaded file: %v", err)
	}
	defer file.Close()

	hasher := sha1.New()
	if _, err := io.Copy(hasher, file); err != nil {
		return fmt.Errorf("failed to calculate file hash: %v", err)
	}

	actualHash := hex.EncodeToString(hasher.Sum(nil))
	if actualHash != expectedHash {
		return fmt.Errorf("file verification failed: hash mismatch")
	}

	return nil
}

func (s *FileServer) handleMessage(peer p2p.Peer, msg *p2p.Message) error {
	switch msg.Type {
	case "chunk_request":
		payload, ok := msg.Payload.(p2p.MessageChunkRequest)
		if !ok {
			return fmt.Errorf("invalid payload type for chunk_request")
		}
		return s.handleChunkRequest(peer, payload)
	case "metadata_request":
		payload, ok := msg.Payload.(p2p.MessageMetadataRequest)
		if !ok {
			return fmt.Errorf("invalid payload type for metadata_request")
		}
		return s.handleMetadataRequest(peer, payload)
	default:
		log.Printf("Received unknown message type %s from %s", msg.Type, peer.RemoteAddr())
		return nil
	}
}

func (s *FileServer) handleMetadataRequest(peer p2p.Peer, req p2p.MessageMetadataRequest) error {
	log.Printf("Received metadata request for file ID %s from peer %s", req.FileID, peer.RemoteAddr())

	// Load metadata
	meta, err := s.store.GetMetadata(req.FileID)
	if err != nil {
		log.Printf("Metadata not found for file ID %s: %v", req.FileID, err)
		return err
	}

	// Send metadata back to the requesting peer
	resp := p2p.MessageMetadataResponse{Metadata: *meta}
	var buf bytes.Buffer
	enc := gob.NewEncoder(&buf)
	if err := enc.Encode(resp); err != nil {
		log.Printf("Failed to encode metadata response: %v", err)
		return err
	}

	if _, err := peer.Write(buf.Bytes()); err != nil {
		log.Printf("Failed to send metadata response to peer %s: %v", peer.RemoteAddr(), err)
		return err
	}

	log.Printf("Sent metadata for file ID %s to peer %s", req.FileID, peer.RemoteAddr())
	return nil
}

// In server.go, add this new function
// In server.go
func (s *FileServer) getMetadataFromTracker(fileID string) (*shared.Metadata, error) {
	url := fmt.Sprintf("%s/metadata?file_id=%s", s.opts.TrackerAddr, fileID)
	resp, err := http.Get(url)
	if err != nil {
		return nil, fmt.Errorf("failed to get metadata from tracker: %v", err)
	}
	defer resp.Body.Close()

	if resp.StatusCode != http.StatusOK {
		body, _ := io.ReadAll(resp.Body)
		return nil, fmt.Errorf("tracker returned error: %s", string(body))
	}

	var fileInfo p2p.FileInfo // Updated to use p2p.FileInfo
	if err := json.NewDecoder(resp.Body).Decode(&fileInfo); err != nil {
		return nil, fmt.Errorf("failed to decode metadata: %v", err)
	}

	// Convert tracker's FileInfo to shared.Metadata
	meta := &shared.Metadata{
		FileID:        fileInfo.FileID,
		NumChunks:     fileInfo.NumChunks,
		ChunkSize:     fileInfo.ChunkSize,
		FileExtension: fileInfo.Extension,
		ChunkHashes:   fileInfo.ChunkHashes,
		TotalHash:     fileInfo.TotalHash,
		TotalSize:     fileInfo.TotalSize,
	}

	return meta, nil
}

// In server.go
func (s *FileServer) startTrackerAnnouncements() {
	if s.opts.TrackerAddr == "" {
		return
	}

	// Get list of active files
	s.activeFilesMu.RLock()
	activeFiles := make([]string, 0, len(s.activeFiles))
	for fileID := range s.activeFiles {
		activeFiles = append(activeFiles, fileID)
	}
	s.activeFilesMu.RUnlock()

	// Start periodic announcements for each file
	for _, fileID := range activeFiles {
		go func(id string) {
			ticker := time.NewTicker(30 * time.Second) // Re-announce every 30 seconds
			defer ticker.Stop()

			for {
				select {
				case <-ticker.C:
					// Get the current metadata for this file
					s.activeFilesMu.RLock()
					meta, exists := s.activeFiles[id]
					s.activeFilesMu.RUnlock()

					if !exists {
						log.Printf("File %s is no longer active, stopping announcements", id)
						return
					}

					if err := announceToTracker(s.opts.TrackerAddr, id, s.opts.ListenAddr, meta); err != nil {
						log.Printf("Failed to re-announce file %s: %v", id, err)
					}
				case <-s.quitch:
					return
				}
			}
		}(fileID)
	}
}

func (s *FileServer) SetTrackerAddress(addr string) {
	s.opts.TrackerAddr = addr
}

func (s *FileServer) bootstrapNetwork() {
	for _, node := range s.opts.BootstrapNodes {
		if node != "" {
			go func(node string) {
				log.Printf("Connecting to bootstrap node %s", node)
				if err := s.opts.Transport.Dial(node); err != nil {
					log.Printf("Failed to connect to %s: %v", node, err)
				}
			}(node)
		}
	}
}

// announceToTracker sends a request to the tracker to announce this peer's file availability.
// In server.go
func announceToTracker(trackerAddr string, fileID string, listenAddr string, metadata *shared.Metadata) error {
	peerAddr, err := getPeerAddress(listenAddr)
	if err != nil {
		return fmt.Errorf("failed to determine peer address: %v", err)
	}

	// Create announcement payload
	announcement := struct {
		FileID      string   `json:"file_id"`
		PeerAddr    string   `json:"peer_addr"`
		Name        string   `json:"name"`
		Size        int64    `json:"size"`
		Description string   `json:"description"`
		Categories  []string `json:"categories"`
		Extension   string   `json:"extension"`
		NumChunks   int      `json:"num_chunks"`
		ChunkSize   int      `json:"chunk_size"`
		ChunkHashes []string `json:"chunk_hashes"`
		TotalHash   string   `json:"total_hash"`
		TotalSize   int64    `json:"total_size"`
	}{
		FileID:      fileID,
		PeerAddr:    peerAddr,
		Name:        filepath.Base(metadata.OriginalPath),
		Size:        metadata.TotalSize,
		Description: "File shared via ForeverStore",
		Categories:  []string{"misc"},
		Extension:   metadata.FileExtension,
		NumChunks:   metadata.NumChunks,
		ChunkSize:   metadata.ChunkSize,
		ChunkHashes: metadata.ChunkHashes,
		TotalHash:   metadata.TotalHash,
		TotalSize:   metadata.TotalSize,
	}

	// Convert to JSON
	jsonData, err := json.Marshal(announcement)
	if err != nil {
		return fmt.Errorf("failed to marshal announcement: %v", err)
	}

	// Retry configuration
	maxRetries := 3
	backoff := time.Second

	var lastErr error
	for attempt := 0; attempt < maxRetries; attempt++ {
		if attempt > 0 {
			log.Printf("Retrying tracker announcement (attempt %d/%d) after %v",
				attempt+1, maxRetries, backoff)
			time.Sleep(backoff)
			backoff *= 2 // Exponential backoff
		}

		// Create POST request
		url := fmt.Sprintf("%s/announce", trackerAddr)
		req, err := http.NewRequest("POST", url, bytes.NewBuffer(jsonData))
		if err != nil {
			lastErr = fmt.Errorf("failed to create request: %v", err)
			continue
		}
		req.Header.Set("Content-Type", "application/json")

		// Create client with timeout
		client := &http.Client{
			Timeout: 5 * time.Second,
		}

		// Send request
		resp, err := client.Do(req)
		if err != nil {
			lastErr = err
			log.Printf("Announcement attempt failed: %v", err)
			continue
		}

		defer resp.Body.Close()

		if resp.StatusCode != http.StatusOK {
			body, _ := io.ReadAll(resp.Body)
			lastErr = fmt.Errorf("tracker returned status %d: %s",
				resp.StatusCode, string(body))
			continue
		}

		// Success!
		log.Printf("Successfully announced to tracker at %s", trackerAddr)
		return nil
	}

	return fmt.Errorf("failed to announce to tracker after %d attempts: %v",
		maxRetries, lastErr)
}<|MERGE_RESOLUTION|>--- conflicted
+++ resolved
@@ -142,91 +142,7 @@
 // New function to refresh peer list from tracker
 // Replace the existing refreshPeers function
 func (s *FileServer) refreshPeers(fileID string) error {
-<<<<<<< HEAD
-	url := fmt.Sprintf("%s/peers?file_id=%s", s.opts.TrackerAddr, fileID)
-	resp, err := http.Get(url)
-	if err != nil {
-		return fmt.Errorf("failed to get peers from tracker: %v", err)
-	}
-	defer resp.Body.Close()
-
-	if resp.StatusCode != http.StatusOK {
-		body, _ := io.ReadAll(resp.Body)
-		return fmt.Errorf("tracker returned error: %s", string(body))
-	}
-
-	var peerList []string
-	if err := json.NewDecoder(resp.Body).Decode(&peerList); err != nil {
-		return fmt.Errorf("failed to decode peer list: %v", err)
-	}
-
-	if len(peerList) == 0 {
-		return fmt.Errorf("no active peers are currently sharing file %s", fileID)
-	}
-
-	log.Printf("Received peer list from tracker: %v", peerList)
-
-	// Reset existing peer connections
-	s.mu.Lock()
-	s.peers = make(map[string]p2p.Peer)
-	s.mu.Unlock()
-
-	// Create a wait group to track connection attempts
-	var wg sync.WaitGroup
-	successChan := make(chan bool, len(peerList))
-
-	for _, peerAddr := range peerList {
-		addresses := strings.Split(peerAddr, "|")
-		for _, addr := range addresses {
-			if addr == s.opts.ListenAddr {
-				continue
-			}
-
-			wg.Add(1)
-			go func(addr string) {
-				defer wg.Done()
-
-				if err := s.opts.Transport.Dial(addr); err != nil {
-					log.Printf("Failed to connect to peer %s: %v", addr, err)
-					return
-				}
-
-				// Wait briefly for the connection to be established
-				time.Sleep(time.Second)
-
-				s.mu.RLock()
-				_, connected := s.peers[addr]
-				s.mu.RUnlock()
-
-				if connected {
-					successChan <- true
-				}
-			}(addr)
-		}
-	}
-
-	// Wait for all connection attempts with timeout
-	go func() {
-		wg.Wait()
-		close(successChan)
-	}()
-
-	// Wait for at least one successful connection or timeout
-	timer := time.NewTimer(10 * time.Second)
-	defer timer.Stop()
-
-	select {
-	case _, ok := <-successChan:
-		if ok {
-			return nil
-		}
-		return fmt.Errorf("failed to connect to any peers")
-	case <-timer.C:
-		return fmt.Errorf("timeout waiting for peer connections")
-	}
-=======
 	return s.connectToAllPeers(fileID)
->>>>>>> 3a86ce72
 }
 
 func (s *FileServer) Start() error {
@@ -258,16 +174,7 @@
 	var lastErr error
 
 	for attempt := 0; attempt < maxRetries; attempt++ {
-<<<<<<< HEAD
-		if attempt > 0 {
-			log.Printf("Retrying chunk %d download (attempt %d/%d)", chunkIndex, attempt+1, maxRetries)
-			time.Sleep(time.Second * time.Duration(attempt+1))
-		}
-
-		// Get current list of peers and shuffle them
-=======
 		// Get current list of peers and shuffle them for load balancing
->>>>>>> 3a86ce72
 		s.mu.RLock()
 		peers := make([]p2p.Peer, 0, len(s.peers))
 		for _, peer := range s.peers {
@@ -294,11 +201,6 @@
 
 		// Try each peer until successful
 		for _, peer := range peers {
-<<<<<<< HEAD
-			data, err := s.downloadChunkFromPeer(peer, fileID, chunkIndex, chunkSize)
-			if err != nil {
-				log.Printf("Failed to download chunk %d from peer %s: %v", chunkIndex, peer.RemoteAddr(), err)
-=======
 			responseChan := make(chan p2p.MessageChunkResponse, 1)
 			errChan := make(chan error, 1)
 			done := make(chan struct{})
@@ -346,7 +248,6 @@
 			var buf bytes.Buffer
 			if err := gob.NewEncoder(&buf).Encode(msg); err != nil {
 				close(done)
->>>>>>> 3a86ce72
 				continue
 			}
 
