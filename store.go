package main

import (
	"bytes"
	"crypto/sha1"
	"encoding/gob"
	"encoding/hex"
	"encoding/json"
	"fmt"
	"io"
	"log"
	"os"
	"path/filepath"
	"strings"
	"time"

	"github.com/anthdm/foreverstore/p2p"
	"github.com/anthdm/foreverstore/shared"
)

const ChunkSize = 1024 * 1024 * 16 // 16MB chunks instead of 1MB

type Metadata struct {
	FileID        string
	NumChunks     int
	FileExtension string
	ChunkSize     int
}

type PathTransformFunc func(string) PathKey

type PathKey struct {
	PathName string
	Filename string
}

func (p PathKey) FullPath() string {
	return fmt.Sprintf("%s/%s", p.PathName, p.Filename)
}

func CASPathTransformFunc(key string) PathKey {
	hash := sha1.Sum([]byte(key))
	hashStr := hex.EncodeToString(hash[:])
	return PathKey{
		PathName: hashStr[:5],
		Filename: hashStr,
	}
}

var DefaultPathTransformFunc = CASPathTransformFunc

type StoreOpts struct {
	Root              string
	PathTransformFunc PathTransformFunc
}

type Store struct {
	opts StoreOpts
}

func NewStore(opts StoreOpts) *Store {
	if opts.PathTransformFunc == nil {
		opts.PathTransformFunc = DefaultPathTransformFunc
	}
	if len(opts.Root) == 0 {
		opts.Root = "store"
	}
	return &Store{opts: opts}
}

// handleChunkRequest reads a chunk file from disk and sends it to the requesting peer.
func (s *FileServer) handleChunkRequest(peer p2p.Peer, req p2p.MessageChunkRequest) error {
	log.Printf("Processing chunk request for file %s chunk %d", req.FileID, req.Chunk)

<<<<<<< HEAD
	// First verify that we are actually seeding this file
	s.activeFilesMu.RLock()
	metadata, isSeeding := s.activeFiles[req.FileID]
	s.activeFilesMu.RUnlock()

	if !isSeeding {
		return fmt.Errorf("not seeding file %s", req.FileID)
	}

	// Validate chunk index
	if req.Chunk >= metadata.NumChunks {
=======
	// First check if we're actively seeding this file
	s.activeFilesMu.RLock()
	_, isActive := s.activeFiles[req.FileID]
	s.activeFilesMu.RUnlock()

	if !isActive {
		return fmt.Errorf("file %s is not being actively seeded", req.FileID)
	}

	// Add flow control - check if we're already sending too many chunks
	const maxConcurrentChunks = 5
	s.mu.Lock()
	activeSends := len(s.responseHandlers)
	s.mu.Unlock()
	if activeSends >= maxConcurrentChunks {
		return fmt.Errorf("too many active chunk transfers")
	}

	// Get metadata for the file
	s.activeFilesMu.RLock()
	meta := s.activeFiles[req.FileID]
	s.activeFilesMu.RUnlock()

	if req.Chunk >= meta.NumChunks {
>>>>>>> 3a86ce72
		return fmt.Errorf("invalid chunk index %d, file only has %d chunks",
			req.Chunk, metadata.NumChunks)
	}

	// Read chunk with retry logic
	var chunkData []byte
	var err error
	for retries := 0; retries < 3; retries++ {
		chunkData, err = s.store.ReadChunk(metadata.OriginalPath, req.Chunk)
		if err == nil {
			break
		}
		log.Printf("Error reading chunk (attempt %d/3): %v", retries+1, err)
		time.Sleep(time.Duration(retries+1) * 100 * time.Millisecond)
	}
	if err != nil {
		return fmt.Errorf("failed to read chunk after retries: %v", err)
	}

	// Verify chunk hash before sending
	if len(metadata.ChunkHashes) > req.Chunk {
		actualHash := calculateHash(chunkData)
		if actualHash != metadata.ChunkHashes[req.Chunk] {
			return fmt.Errorf("chunk hash verification failed")
		}
	}

	// Send chunk
	msg := p2p.NewChunkResponseMessage(req.FileID, req.Chunk, chunkData)
	var buf bytes.Buffer
	if err := gob.NewEncoder(&buf).Encode(msg); err != nil {
		return fmt.Errorf("failed to encode response: %v", err)
	}

	if err := peer.Send(buf.Bytes()); err != nil {
		return fmt.Errorf("failed to send chunk: %v", err)
	}

	log.Printf("Successfully sent chunk %d (%d bytes)", req.Chunk, len(chunkData))
	return nil
}

func (s *Store) ReadChunk(filePath string, chunkIndex int) ([]byte, error) {
	file, err := os.OpenFile(filePath, os.O_RDONLY, 0644)
	if err != nil {
		return nil, fmt.Errorf("failed to open file: %v", err)
	}
	defer file.Close()

	// Get file size
	fileInfo, err := file.Stat()
	if err != nil {
		return nil, fmt.Errorf("failed to get file info: %v", err)
	}

	// Calculate chunk boundaries
	startOffset := int64(chunkIndex * ChunkSize)
	if startOffset >= fileInfo.Size() {
		return nil, fmt.Errorf("chunk start offset exceeds file size")
	}

	endOffset := startOffset + int64(ChunkSize)
	if endOffset > fileInfo.Size() {
		endOffset = fileInfo.Size()
	}

	chunkSize := endOffset - startOffset

	// Use buffered reading
	chunk := make([]byte, chunkSize)
	_, err = file.ReadAt(chunk, startOffset)
	if err != nil && err != io.EOF {
		return nil, fmt.Errorf("failed to read chunk: %v", err)
	}

	return chunk, nil
}

// ChunkAndStore divides a file into chunks, stores each chunk,
// and saves metadata about the number of chunks and file ID.
func (s *Store) ChunkAndStore(fileID, filePath string) (*shared.Metadata, error) {
	file, err := os.Open(filePath)
	if err != nil {
		return nil, fmt.Errorf("failed to open file: %v", err)
	}
	defer file.Close()

	// Extract the file extension from the file path
	fileExtension := filepath.Ext(filePath)

	// Variable to track the number of chunks created
	chunkIndex := 0

	// Read and store chunks
	for {
		buf := make([]byte, ChunkSize)
		n, err := file.Read(buf)
		if err == io.EOF {
			break
		}
		if err != nil {
			return nil, fmt.Errorf("failed to read chunk: %v", err)
		}

		// Define the chunk file name based on the file ID and chunk index
		chunkFileName := fmt.Sprintf("%s_chunk_%d", fileID, chunkIndex)
		if _, err := s.writeChunk(fileID, chunkFileName, fileExtension, buf[:n]); err != nil {
			return nil, fmt.Errorf("failed to write chunk: %v", err)
		}
		chunkIndex++
	}

	// Create metadata to store the file details
	meta := &shared.Metadata{
		FileID:        fileID,
		NumChunks:     chunkIndex,
		FileExtension: fileExtension,
		ChunkSize:     ChunkSize,
	}

	// Save metadata as JSON in the store
	if err := s.saveMetadata(meta); err != nil {
		return nil, fmt.Errorf("failed to save metadata: %v", err)
	}

	return meta, nil
}

// saveMetadata saves metadata as a JSON file to the store directory
func (s *Store) saveMetadata(meta *shared.Metadata) error {
	// Create the directory if it doesn't exist
	metaDir := s.opts.Root
	if err := os.MkdirAll(metaDir, os.ModePerm); err != nil {
		return err
	}

	// Save the metadata file within the directory
	metaFile := fmt.Sprintf("%s/%s_metadata.json", metaDir, meta.FileID)
	file, err := os.Create(metaFile)
	if err != nil {
		return err
	}
	defer file.Close()

	return json.NewEncoder(file).Encode(meta)
}

// GetMetadata retrieves metadata for a file based on file ID
func (s *Store) GetMetadata(fileID string) (*shared.Metadata, error) {
	metaFile := fmt.Sprintf("%s/%s_metadata.json", s.opts.Root, fileID)
	file, err := os.Open(metaFile)
	if err != nil {
		return nil, err
	}
	defer file.Close()

	var metadata shared.Metadata
	if err := json.NewDecoder(file).Decode(&metadata); err != nil {
		return nil, err
	}

	return &metadata, nil
}

// writeChunk saves a chunk of data to a file in the store directory
func (s *Store) writeChunk(id, name, ext string, data []byte) (int, error) {
	dir := fmt.Sprintf("%s/%s", s.opts.Root, id)
	if err := os.MkdirAll(dir, os.ModePerm); err != nil {
		return 0, err
	}
	// Make sure we only have one dot before the extension
	name = strings.TrimSuffix(name, ".")
	filePath := fmt.Sprintf("%s/%s%s", dir, name, ext)
	f, err := os.Create(filePath)
	if err != nil {
		return 0, err
	}
	defer f.Close()
	return f.Write(data)
}<|MERGE_RESOLUTION|>--- conflicted
+++ resolved
@@ -72,19 +72,6 @@
 func (s *FileServer) handleChunkRequest(peer p2p.Peer, req p2p.MessageChunkRequest) error {
 	log.Printf("Processing chunk request for file %s chunk %d", req.FileID, req.Chunk)
 
-<<<<<<< HEAD
-	// First verify that we are actually seeding this file
-	s.activeFilesMu.RLock()
-	metadata, isSeeding := s.activeFiles[req.FileID]
-	s.activeFilesMu.RUnlock()
-
-	if !isSeeding {
-		return fmt.Errorf("not seeding file %s", req.FileID)
-	}
-
-	// Validate chunk index
-	if req.Chunk >= metadata.NumChunks {
-=======
 	// First check if we're actively seeding this file
 	s.activeFilesMu.RLock()
 	_, isActive := s.activeFiles[req.FileID]
@@ -109,7 +96,6 @@
 	s.activeFilesMu.RUnlock()
 
 	if req.Chunk >= meta.NumChunks {
->>>>>>> 3a86ce72
 		return fmt.Errorf("invalid chunk index %d, file only has %d chunks",
 			req.Chunk, metadata.NumChunks)
 	}
